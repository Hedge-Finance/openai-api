--- conflicted
+++ resolved
@@ -42,8 +42,11 @@
         return axios.post(url, data, reqOpts);
     }
 
-<<<<<<< HEAD
-    encode = function(str) {
+    complete(opts) {
+        return this._send_request(opts);
+    }
+
+    encode(str) {
         return ByteLevelBPETokenizer.fromOptions({
             vocabFile: './data/gpt2_vocab_file.json',
             mergesFile: './data/gpt2_merges_file.txt',
@@ -51,26 +54,21 @@
             return tokenizer.encode(str)
         })
     }
-=======
-complete(opts) {
-    return this._send_request(opts);
-}
 
-search(opts) {
-    const url = config.searchURL(opts.engine);
-    const reqOpts = {
-        headers: {
-            'Authorization': `Bearer ${this._api_key}`,
-            'Content-Type': 'application/json'
-        }
-    };
-    const data = {
-        documents: opts.documents,
-        query: opts.query
-    };
-    return axios.post(url, data, reqOpts);
-}
->>>>>>> b8908d53
+    search(opts) {
+        const url = config.searchURL(opts.engine);
+        const reqOpts = {
+            headers: {
+                'Authorization': `Bearer ${this._api_key}`,
+                'Content-Type': 'application/json'
+            }
+        };
+        const data = {
+            documents: opts.documents,
+            query: opts.query
+        };
+        return axios.post(url, data, reqOpts);
+    }
 }
 
 module.exports = OpenAI;