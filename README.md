--- conflicted
+++ resolved
@@ -77,7 +77,6 @@
             
     console.log(gptResponse.data);
 })();
-<<<<<<< HEAD
 
 (async () => {
   await const encoded = openai.encode(str);
@@ -85,7 +84,4 @@
   console.log(encoded.length);
 })();
 ```
-=======
-```
 
->>>>>>> b8908d53
